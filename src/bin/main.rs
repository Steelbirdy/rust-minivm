--- conflicted
+++ resolved
@@ -1,6 +1,9 @@
 use clap::Parser;
 use codespan_reporting::term::termcolor::ColorChoice;
-use rust_minivm::{config::{Diagnostic, Process, RunConfig}, Value, Error, VmDiagnostic};
+use rust_minivm::{
+    config::{Diagnostic, Process, RunConfig},
+    Value,
+};
 
 #[derive(Parser)]
 struct Cli {
@@ -10,13 +13,6 @@
     debug: bool,
 }
 
-<<<<<<< HEAD
-fn run<'a>(process: &Process) -> Result<Value, Vec<Error>> {
-    let mut gc = rust_minivm::Gc::new();
-    let bytecode = rust_minivm::compile(process, &mut gc)?;
-    let ret = rust_minivm::run(bytecode.reader(), gc, process).map_err(|e| vec![e.into()])?;
-    Ok(ret)
-=======
 fn run<'a>(
     source: &'a str,
     file_name: &'a str,
@@ -25,51 +21,51 @@
     let process = Process::new(source, file_name, config);
     let ret = rust_minivm::compile_and_run(&process);
     (process, ret)
->>>>>>> 06f15fe6
 }
 
-fn run_from_file(path: &str, config: &RunConfig) {
+type RunOutput = (Process<'static>, Result<Value, Vec<Diagnostic>>);
+
+fn run_from_file(path: &str, config: RunConfig) -> Result<RunOutput, Box<dyn std::error::Error>> {
     let path = std::path::Path::new(path);
-    let contents = match std::fs::read_to_string(path) {
-        Ok(c) => c,
-        Err(err) => return eprintln!("{err}"),
+    let contents = std::fs::read_to_string(path)?;
+    let contents = Box::leak(contents.into_boxed_str());
+    let file_name = {
+        let tmp = path.file_name().unwrap();
+        let tmp = tmp.to_str().unwrap();
+        let tmp = tmp.to_string().into_boxed_str();
+        Box::leak(tmp)
     };
-    let file_name = {
-        let os_str = path.file_name().unwrap();
-        os_str.to_str().unwrap()
-    };
-    let process = Process::new(&contents, file_name, config);
-    if let Err(errors) = run(&process) {
-        let diagnostics = errors.into_iter().map(|e| e.to_diagnostic(&process)).collect();
-        display_diagnostics(diagnostics, &process);
-    }
+    Ok(run(contents, file_name, config))
 }
 
-fn display_diagnostics(diagnostics: Vec<Diagnostic>, process: &Process) {
-    let writer =
-        codespan_reporting::term::termcolor::StandardStream::stderr(ColorChoice::Always);
-    let config = codespan_reporting::term::Config::default();
-
-    for diagnostic in diagnostics {
-        codespan_reporting::term::emit(
-            &mut writer.lock(),
-            &config,
-            process.files(),
-            &diagnostic,
-        ).unwrap();
-    }
-}
-
-fn main() {
+fn main() -> Result<(), Box<dyn std::error::Error>> {
     let args: Cli = Parser::parse();
     let run_config = RunConfig {
         dump_bytecode: args.debug,
         trace_execution: args.debug,
     };
 
-    if let Some(path) = &args.file_path {
-        run_from_file(path, &run_config)
+    let (process, out) = if let Some(path) = &args.file_path {
+        run_from_file(path, run_config)?
     } else {
+        // run_repl(run_config)
         todo!("REPL")
+    };
+
+    if let Err(diagnostics) = out {
+        let writer =
+            codespan_reporting::term::termcolor::StandardStream::stderr(ColorChoice::Always);
+        let config = codespan_reporting::term::Config::default();
+
+        for diagnostic in diagnostics {
+            codespan_reporting::term::emit(
+                &mut writer.lock(),
+                &config,
+                process.files(),
+                &diagnostic,
+            )?;
+        }
     }
+
+    Ok(())
 }